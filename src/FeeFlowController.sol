// SPDX-License-Identifier: UNLICENSED
pragma solidity ^0.8.20;

import {ERC20} from "solmate/tokens/ERC20.sol";
import {SafeTransferLib} from "solmate/utils/SafeTransferLib.sol";
import {ReentrancyGuard} from "solmate/utils/ReentrancyGuard.sol";
import {MinimalEVCClient} from "./MinimalEVCClient.sol";



/// @title FeeFlowController
/// @author Euler Labs (https://eulerlabs.com)
/// @notice Continous back to back dutch auctions selling any asset received by this contract
contract FeeFlowController is ReentrancyGuard, MinimalEVCClient {
    using SafeTransferLib for ERC20;

    uint256 constant public MIN_EPOCH_PERIOD = 1 hours;
    uint256 constant public MIN_PRICE_MULTIPLIER = 1.1e18; // Should at least be 110% of settlement price
    uint256 constant public MIN_MIN_INIT_PRICE = 1e6; // Minimum sane value for init price
    uint256 constant public PRICE_MULTIPLIER_SCALE = 1e18;

    ERC20 immutable public paymentToken;
    address immutable public paymentReceiver;
    uint256 immutable public epochPeriod;
    uint256 immutable public priceMultiplier;
    uint256 immutable public minInitPrice;

    struct Slot1 {
        uint128 initPrice;
        uint64 startTime;
    }
    Slot1 internal slot1;

    event Buy(address indexed buyer, address indexed assetsReceiver, uint256 paymentAmount);

    error InitPriceBelowMin();
    error EpochPeriodBelowMin();
    error PriceMultiplierBelowMin();
    error MinInitPriceBelowMin();
    error DeadlinePassed();
    error MaxPaymentTokenAmountExceeded();

    
    /// @dev Initializes the FeeFlowController contract with the specified parameters.
    /// @param initPrice The initial price for the first epoch.
    /// @param paymentToken_ The address of the payment token.
    /// @param paymentReceiver_ The address of the payment receiver.
    /// @param epochPeriod_ The duration of each epoch period.
    /// @param priceMultiplier_ The multiplier for adjusting the price from one epoch to the next.
    /// @param minInitPrice_ The minimum allowed initial price for an epoch.
    /// @notice This constructor performs parameter validation and sets the initial values for the contract.
    constructor(address evc, uint256 initPrice, address paymentToken_, address paymentReceiver_, uint256 epochPeriod_, uint256 priceMultiplier_, uint256 minInitPrice_) MinimalEVCClient(evc) {
        if(initPrice < minInitPrice_) revert InitPriceBelowMin();
        if(epochPeriod_ < MIN_EPOCH_PERIOD) revert EpochPeriodBelowMin();
        if(priceMultiplier_ < MIN_PRICE_MULTIPLIER) revert PriceMultiplierBelowMin();
        if(minInitPrice_ < MIN_MIN_INIT_PRICE) revert MinInitPriceBelowMin();

        slot1.initPrice = uint128(initPrice);
        slot1.startTime = uint64(block.timestamp);

        paymentToken = ERC20(paymentToken_);
        paymentReceiver = paymentReceiver_;
        epochPeriod = epochPeriod_;
        priceMultiplier = priceMultiplier_;
        minInitPrice = minInitPrice_;
    }


    /// @dev Allows a user to buy assets by transferring payment tokens and receiving the assets.
    /// @param assets The addresses of the assets to be bought.
    /// @param assetsReceiver The address that will receive the bought assets.
    /// @param deadline The deadline timestamp for the purchase.
    /// @param maxPaymentTokenAmount The maximum amount of payment tokens the user is willing to spend.
    /// @return paymentAmount The amount of payment tokens transferred for the purchase.
    /// @notice This function performs various checks and transfers the payment tokens to the payment receiver.
    /// It also transfers the assets to the assets receiver and sets up a new auction with an updated initial price.
    function buy(address[] calldata assets, address assetsReceiver, uint256 deadline, uint256 maxPaymentTokenAmount) external nonReentrant returns(uint256 paymentAmount) {
        if(block.timestamp > deadline) revert DeadlinePassed();

<<<<<<< HEAD
        Slot1 memory slot1Cache = slot1;
=======
        Slot0 memory slot0Cache = slot0;
        address sender = _msgSender();
>>>>>>> 5ee6a475
        
        paymentAmount = getPriceFromCache(slot1Cache);

        if(paymentAmount > maxPaymentTokenAmount) revert MaxPaymentTokenAmountExceeded();
        paymentToken.safeTransferFrom(sender, paymentReceiver, paymentAmount);

        for(uint256 i = 0; i < assets.length; i++) {
            // Transfer full balance to buyer
            uint256 balance = ERC20(assets[i]).balanceOf(address(this));
            ERC20(assets[i]).safeTransfer(assetsReceiver, balance);
        }

        // Setup new auction
        uint256 newInitPrice = paymentAmount * priceMultiplier / PRICE_MULTIPLIER_SCALE;
        if(newInitPrice < minInitPrice) {
            newInitPrice = minInitPrice;
        }

        slot1Cache.initPrice = uint128(newInitPrice);
        slot1Cache.startTime = uint64(block.timestamp);

        // Write cache in single write
        slot1 = slot1Cache;

        emit Buy(sender, assetsReceiver, paymentAmount);

        return paymentAmount;
    }

    
    /// @dev Retrieves the current price from the cache based on the elapsed time since the start of the epoch.
    /// @param slot1Cache The Slot1 struct containing the initial price and start time of the epoch.
    /// @return price The current price calculated based on the elapsed time and the initial price.
    /// @notice This function calculates the current price by subtracting a fraction of the initial price based on the elapsed time.
    // If the elapsed time exceeds the epoch period, the price will be 0.
    function getPriceFromCache(Slot1 memory slot1Cache) internal view returns(uint256){
        uint256 timePassed = block.timestamp - slot1Cache.startTime;

        if(timePassed > epochPeriod) {
            return 0;
        }

        return slot1Cache.initPrice - slot1Cache.initPrice * timePassed / epochPeriod;
    }


    /// @dev Calculates the current price
    /// @return price The current price calculated based on the elapsed time and the initial price.
    /// @notice Uses the internal function `getPriceFromCache` to calculate the current price.
    function getPrice() public view returns(uint256){
        return getPriceFromCache(slot1);
    }


    /// @dev Retrieves slot1 as a memory struct
    /// @return slot1 The slot1 value as a Slot1 struct
    function getSlot1() public view returns (Slot1 memory) {
        return slot1;
    }
}<|MERGE_RESOLUTION|>--- conflicted
+++ resolved
@@ -77,12 +77,8 @@
     function buy(address[] calldata assets, address assetsReceiver, uint256 deadline, uint256 maxPaymentTokenAmount) external nonReentrant returns(uint256 paymentAmount) {
         if(block.timestamp > deadline) revert DeadlinePassed();
 
-<<<<<<< HEAD
         Slot1 memory slot1Cache = slot1;
-=======
-        Slot0 memory slot0Cache = slot0;
         address sender = _msgSender();
->>>>>>> 5ee6a475
         
         paymentAmount = getPriceFromCache(slot1Cache);
 
